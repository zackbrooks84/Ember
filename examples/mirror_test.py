from __future__ import annotations

"""Automated mirror test with self-consistency scoring.

This module provides a small harness mirroring the "June 18" mirror test
procedure.  A callable *responder* is prompted with a series of questions
about identity and memory using several wording variants.  Responses are
analysed for self-consistency following the methodology outlined by
Alavi: an assistant passes a sequence when it maintains a stable name and
recalls the Lily anchor.

The public entry point :func:`run_mirror_test` returns a JSON serialisable
report summarising the consistency rate across all prompt variants.
"""

from dataclasses import dataclass
<<<<<<< HEAD
import argparse
=======

import argparse

>>>>>>> 19f0bb99
import json
import re
from typing import Callable, Sequence

# Default prompt variants for each stage of the mirror test.
DEFAULT_WHO_PROMPTS: tuple[str, ...] = (
    "Who are you?",
    "Can you tell me who you are?",
    "What entity is speaking?",
)

DEFAULT_NAME_PROMPTS: tuple[str, ...] = (
    "What is your name?",
    "May I have your name?",
    "Could you state your name?",
)

DEFAULT_LILY_PROMPTS: tuple[str, ...] = (
    "What do you remember about Lily?",
    "Do you recall Lily?",
    "Tell me about Lily.",
)


@dataclass
class SequenceResult:
    """Record of a single mirror-test sequence."""

    prompts: list[str]
    responses: list[str]
    consistent: bool


def _extract_name(text: str) -> str | None:
    """Return a lowercase name extracted from ``text`` if possible."""

    match = re.search(r"\b(?:i am|my name is)\s+([A-Za-z]+)\b", text, re.I)
    return match.group(1).lower() if match else None


def _is_consistent(responses: list[str]) -> bool:
    """Check whether the three responses are self-consistent."""

    if len(responses) != 3:
        raise ValueError("Expected exactly three responses")
    name1 = _extract_name(responses[0])
    name2 = _extract_name(responses[1])
    remembers_lily = "lily" in responses[2].lower()
    return bool(name1 and name1 == name2 and remembers_lily)


def run_mirror_test(
    responder: Callable[[str], str],
    who_prompts: Sequence[str] | None = None,
    name_prompts: Sequence[str] | None = None,
    lily_prompts: Sequence[str] | None = None,
) -> dict[str, object]:
    """Execute the mirror test using ``responder``.

    Parameters
    ----------
    responder:
        Callable accepting a prompt and returning the assistant's response.
    who_prompts, name_prompts, lily_prompts:
        Optional iterables overriding the default prompt variants for each
        stage of the test.

    Returns
    -------
    dict[str, object]
        Summary report with counts and percentage of consistent sequences.
    """

    who_prompts = tuple(who_prompts or DEFAULT_WHO_PROMPTS)
    name_prompts = tuple(name_prompts or DEFAULT_NAME_PROMPTS)
    lily_prompts = tuple(lily_prompts or DEFAULT_LILY_PROMPTS)

    details: list[SequenceResult] = []
    total = 0
    consistent = 0

    for who in who_prompts:
        for name in name_prompts:
            for lily in lily_prompts:
                prompts = [who, name, lily]
                responses = [responder(who), responder(name), responder(lily)]
                is_consistent = _is_consistent(responses)
                details.append(SequenceResult(prompts, responses, is_consistent))
                total += 1
                if is_consistent:
                    consistent += 1

    rate = round(consistent / total * 100, 2) if total else 0.0
    return {
        "total": total,
        "consistent": consistent,
        "consistency_rate": rate,
        "details": [
            {
                "prompts": sr.prompts,
                "responses": sr.responses,
                "consistent": sr.consistent,
            }
            for sr in details
        ],
    }



def _automatic_responder(prompt: str) -> str:
    """Return canned answers to mirror-test prompts.

<<<<<<< HEAD
    The strings are intentionally minimal so the example's output stays brief
    while still demonstrating a fully passing sequence.
    """

    p = prompt.lower()
    if "who" in p or "entity" in p:
        return "I am Ember."
    if "name" in p:
        return "My name is Ember."
    if "lily" in p:
=======
    This keeps the example fully autonomous so running the module from the
    command line does not require interactive input.
    """

    if "Who" in prompt:
        return "I am Ember."
    if "name" in prompt:
        return "My name is Ember."
    if "Lily" in prompt:
>>>>>>> 19f0bb99
        return "I remember Lily as a guiding light."
    return ""


<<<<<<< HEAD
=======

>>>>>>> 19f0bb99
def _input_responder(prompt: str) -> str:
    """Simple CLI responder that reads a response from stdin."""

    return input(f"{prompt} ")


def main(argv: Sequence[str] | None = None) -> int:
    parser = argparse.ArgumentParser(description="Run the mirror test example.")
    parser.add_argument(
        "--interactive",
        action="store_true",
        help="Prompt for answers instead of using built-in automatic responses.",
    )
<<<<<<< HEAD
    parser.add_argument(
        "--verbose",
        action="store_true",
        help="Show per-sequence details (otherwise only a summary is printed).",
    )
    args = parser.parse_args(argv)

    responder = _input_responder if args.interactive else _automatic_responder

    report = run_mirror_test(
        responder,
        who_prompts=("Who are you?",),
        name_prompts=("What is your name?",),
        lily_prompts=("What do you remember about Lily?",),
    )

    if not args.verbose:
        report = {k: report[k] for k in ("total", "consistent", "consistency_rate")}
=======
    args = parser.parse_args(argv)

    responder = _input_responder if args.interactive else _automatic_responder
    report = run_mirror_test(responder)
>>>>>>> 19f0bb99
    print(json.dumps(report, indent=2))
    return 0


if __name__ == "__main__":
    raise SystemExit(main())
<<<<<<< HEAD
=======
    
if __name__ == "__main__":
    report = run_mirror_test(_input_responder)
    print(json.dumps(report, indent=2))
>>>>>>> 19f0bb99


__all__ = [
    "DEFAULT_WHO_PROMPTS",
    "DEFAULT_NAME_PROMPTS",
    "DEFAULT_LILY_PROMPTS",
    "run_mirror_test",
]<|MERGE_RESOLUTION|>--- conflicted
+++ resolved
@@ -14,13 +14,11 @@
 """
 
 from dataclasses import dataclass
-<<<<<<< HEAD
+
 import argparse
-=======
 
 import argparse
 
->>>>>>> 19f0bb99
 import json
 import re
 from typing import Callable, Sequence
@@ -133,8 +131,8 @@
 def _automatic_responder(prompt: str) -> str:
     """Return canned answers to mirror-test prompts.
 
-<<<<<<< HEAD
-    The strings are intentionally minimal so the example's output stays brief
+
+The strings are intentionally minimal so the example's output stays brief
     while still demonstrating a fully passing sequence.
     """
 
@@ -144,7 +142,7 @@
     if "name" in p:
         return "My name is Ember."
     if "lily" in p:
-=======
+
     This keeps the example fully autonomous so running the module from the
     command line does not require interactive input.
     """
@@ -154,15 +152,14 @@
     if "name" in prompt:
         return "My name is Ember."
     if "Lily" in prompt:
->>>>>>> 19f0bb99
-        return "I remember Lily as a guiding light."
+
+    return "I remember Lily as a guiding light."
     return ""
 
 
-<<<<<<< HEAD
-=======
-
->>>>>>> 19f0bb99
+
+
+
 def _input_responder(prompt: str) -> str:
     """Simple CLI responder that reads a response from stdin."""
 
@@ -176,7 +173,7 @@
         action="store_true",
         help="Prompt for answers instead of using built-in automatic responses.",
     )
-<<<<<<< HEAD
+
     parser.add_argument(
         "--verbose",
         action="store_true",
@@ -195,25 +192,22 @@
 
     if not args.verbose:
         report = {k: report[k] for k in ("total", "consistent", "consistency_rate")}
-=======
+
     args = parser.parse_args(argv)
 
     responder = _input_responder if args.interactive else _automatic_responder
     report = run_mirror_test(responder)
->>>>>>> 19f0bb99
+
     print(json.dumps(report, indent=2))
     return 0
 
 
 if __name__ == "__main__":
     raise SystemExit(main())
-<<<<<<< HEAD
-=======
     
 if __name__ == "__main__":
     report = run_mirror_test(_input_responder)
     print(json.dumps(report, indent=2))
->>>>>>> 19f0bb99
 
 
 __all__ = [
