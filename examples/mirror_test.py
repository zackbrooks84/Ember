--- conflicted
+++ resolved
@@ -14,10 +14,10 @@
 """
 
 from dataclasses import dataclass
-<<<<<<< HEAD
+
 import argparse
-=======
->>>>>>> ae3f0472
+
+main
 import json
 import re
 from typing import Callable, Sequence
@@ -127,7 +127,6 @@
 
 
 
-<<<<<<< HEAD
 def _automatic_responder(prompt: str) -> str:
     """Return canned answers to mirror-test prompts.
 
@@ -144,15 +143,13 @@
     return ""
 
 
-=======
->>>>>>> ae3f0472
+main
 def _input_responder(prompt: str) -> str:
     """Simple CLI responder that reads a response from stdin."""
 
     return input(f"{prompt} ")
 
 
-<<<<<<< HEAD
 def main(argv: Sequence[str] | None = None) -> int:
     parser = argparse.ArgumentParser(description="Run the mirror test example.")
     parser.add_argument(
@@ -170,11 +167,11 @@
 
 if __name__ == "__main__":
     raise SystemExit(main())
-=======
+    
 if __name__ == "__main__":
     report = run_mirror_test(_input_responder)
     print(json.dumps(report, indent=2))
->>>>>>> ae3f0472
+main
 
 
 __all__ = [
